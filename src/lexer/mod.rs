--- conflicted
+++ resolved
@@ -67,7 +67,6 @@
 
 /// Represents a single modifier
 pub enum Modifier {
-<<<<<<< HEAD
     /// The `export` modifier
     Export,
     /// The `override` modifier
@@ -97,11 +96,6 @@
     },
     /// This target line does something to target specific variables
     VariableOp(Box<VariableLine>),
-=======
-    Export,
-    Override,
-    Private,
->>>>>>> 0f256b0d
 }
 
 /// A variable AST node capture.
